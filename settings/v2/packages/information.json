{
  "__version__": "1.0.1",
  "information": {
    "customSplash": {
      "id": "customSplash",
      "label": "customSplash",
      "enable": true,
      "customSplash": {
        "complete": false,
<<<<<<< HEAD
        "form": "https://creator-api.cocos.com/api/form/show?sid=eb5c8de126e6a233a3791d4e163fefe5"
=======
        "form": "https://creator-api.cocos.com/api/form/show?sid=698983338c9814745f27e767fadebc4d"
>>>>>>> 0881ebce
      }
    },
    "removeSplash": {
      "id": "removeSplash",
      "label": "removeSplash",
      "enable": true,
      "removeSplash": {
        "complete": false,
<<<<<<< HEAD
        "form": "https://creator-api.cocos.com/api/form/show?sid=eb5c8de126e6a233a3791d4e163fefe5"
=======
        "form": "https://creator-api.cocos.com/api/form/show?sid=698983338c9814745f27e767fadebc4d"
>>>>>>> 0881ebce
      }
    }
  }
}<|MERGE_RESOLUTION|>--- conflicted
+++ resolved
@@ -7,11 +7,7 @@
       "enable": true,
       "customSplash": {
         "complete": false,
-<<<<<<< HEAD
-        "form": "https://creator-api.cocos.com/api/form/show?sid=eb5c8de126e6a233a3791d4e163fefe5"
-=======
         "form": "https://creator-api.cocos.com/api/form/show?sid=698983338c9814745f27e767fadebc4d"
->>>>>>> 0881ebce
       }
     },
     "removeSplash": {
@@ -20,11 +16,7 @@
       "enable": true,
       "removeSplash": {
         "complete": false,
-<<<<<<< HEAD
-        "form": "https://creator-api.cocos.com/api/form/show?sid=eb5c8de126e6a233a3791d4e163fefe5"
-=======
         "form": "https://creator-api.cocos.com/api/form/show?sid=698983338c9814745f27e767fadebc4d"
->>>>>>> 0881ebce
       }
     }
   }
